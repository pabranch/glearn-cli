package cmd

import (
	"fmt"
	"log"
	"os"
	"os/exec"
	"strings"
	"time"

	"github.com/briandowns/spinner"
	"github.com/gSchool/glearn-cli/api/learn"
	"github.com/spf13/cobra"
	"github.com/spf13/viper"
)

const (
	branchCommand     = `git branch | grep \* | cut -d ' ' -f2`
	pushRemoteCommand = `git remote get-url --push origin`
)

var publishCmd = &cobra.Command{
	Use:   "publish",
	Short: "Publish master for your curriculum repository",
	Long: `
		The Learn system recognizes blocks of content held in GitHub respositories.
		This command pushes the latest commit for the remote origin master (which
		should be GitHub), then attemptes the release of a new Learn block version
		at the HEAD of master.
	`,
	Args: cobra.MinimumNArgs(0),
	Run: func(cmd *cobra.Command, args []string) {
		if viper.Get("api_token") == "" || viper.Get("api_token") == nil {
			fmt.Println("Please set your API token first with `learn set --api_token=value`")
			os.Exit(1)
		}

		if len(args) != 0 {
			fmt.Println("Usage: `learn publish` takes no arguments, merely pushing latest master and releasing a version to Learn. Use the command from inside a block repository.")
			os.Exit(1)
		}

		// Start benchmarking the total time spent in publish cmd
		startOfCmd := time.Now()

		remote, err := remoteName()
		if err != nil {
			log.Printf("Cannot run git remote detection with command: %s\n%s\n", pushRemoteCommand, err)
			os.Exit(1)
		}
		if remote == "" {
			log.Println("no fetch remote detected")
			os.Exit(1)
		}
		fmt.Printf("Publishing block with repo name %s\n", remote)

		block, err := learn.API.GetBlockByRepoName(remote)
		if err != nil {
			log.Printf("Error fetchng block from learn: %s\n", err)
			os.Exit(1)
		}
		if !block.Exists() {
			block, err = learn.API.CreateBlockByRepoName(remote)
			if err != nil {
				log.Printf("Error creating block from learn: %s\n", err)
				os.Exit(1)
			}
		}

		branch, err := currentBranch()
		if err != nil {
			log.Println("Cannot run git branch detection with bash:", err)
			os.Exit(1)
		}
		if branch != "master" {
			fmt.Println("You are currently not on branch 'master'- the `learn publish` command must be on master branch to push all currently committed work to your 'origin master' remote.")
			os.Exit(1)
		}

		fmt.Println("Pushing work to remote origin", branch)

		// TODO what happens when they do not have work in remote and push fails?
		err = pushToRemote(branch)
		if err != nil {
			fmt.Printf("Error pushing to origin remote on branch: %s\n", err)
			os.Exit(1)
		}

<<<<<<< HEAD
		// Start a processing spinner that runs until Learn is finsihed building the preview
		fmt.Println("\nPlease wait while Learn builds your release...")
		s := spinner.New(spinner.CharSets[32], 100*time.Millisecond)
		s.Color("green")
		s.Start()
=======
		// Start benchmark for creating master release & building on learn
		startOfMasterReleaseAndBuild := time.Now()
>>>>>>> d9037a8d

		// Create a release on learn, notify user
		releaseID, err := learn.API.CreateMasterRelease(block.ID)
		if err != nil || releaseID == 0 {
			fmt.Printf("error creating master release for releaseID: %d. Error: %s\n", releaseID, err)
			os.Exit(1)
		}

		var attempts uint8 = 20
		_, err = learn.API.PollForBuildResponse(releaseID, &attempts)
		if err != nil {
			s.Stop()

			block, err := learn.API.GetBlockByRepoName(remote)
			if err != nil {
				log.Printf("Error fetchng block from learn: %s\n", err)
				os.Exit(1)
			}
			fmt.Println("Errors on block:")
			for _, e := range block.SyncErrors {
				fmt.Println(e)
			}
			os.Exit(1)
		}

		// Add benchmark in milliseconds for compressDirectory
		bench := &learn.CLIBenchmark{
			MasterReleaseAndBuild: time.Since(startOfMasterReleaseAndBuild).Milliseconds(),
			TotalCmdTime:          time.Since(startOfCmd).Milliseconds(),
			CmdName:               "publish",
		}

<<<<<<< HEAD
		s.FinalMSG = fmt.Sprintf("Block %d released!\n", block.ID)
		s.Stop()
		return
=======
		fmt.Printf("Block %d released!\n", block.ID)

		err = learn.API.SendMetadataToLearn(&learn.CLIBenchmarkPayload{
			CLIBenchmark: bench,
		})
		if err != nil {
			learn.API.NotifySlack(err)
			os.Exit(1)
		}
>>>>>>> d9037a8d
	},
}

func currentBranch() (string, error) {
	return runBashCommand(branchCommand)
}

func remoteName() (string, error) {
	s, err := runBashCommand(pushRemoteCommand)
	if err != nil {
		return "", err
	}
	parts := strings.Split(s, ".git") // isolate url from .git
	if len(parts) < 1 {
		return "", fmt.Errorf("Error parsing remote name from %s\n", s)
	}
	parts = strings.Split(parts[0], "/") // select final part of the url
	if len(parts) < 1 {
		return "", fmt.Errorf("Error parsing remote name from %s\n", s)
	}
	return parts[len(parts)-1], nil
}

func pushToRemote(branch string) error {
	_, err := exec.Command("bash", "-c", fmt.Sprintf("git push origin %s", branch)).CombinedOutput()
	if err != nil {
		return err
	}

	return nil
}

func runBashCommand(command string) (string, error) {
	out, err := exec.Command("bash", "-c", command).Output()
	if err != nil {
		return "", err
	}

	return strings.TrimSpace(string(out)), nil
}<|MERGE_RESOLUTION|>--- conflicted
+++ resolved
@@ -86,16 +86,14 @@
 			os.Exit(1)
 		}
 
-<<<<<<< HEAD
+		// Start benchmark for creating master release & building on learn
+		startOfMasterReleaseAndBuild := time.Now()
+
 		// Start a processing spinner that runs until Learn is finsihed building the preview
 		fmt.Println("\nPlease wait while Learn builds your release...")
 		s := spinner.New(spinner.CharSets[32], 100*time.Millisecond)
 		s.Color("green")
 		s.Start()
-=======
-		// Start benchmark for creating master release & building on learn
-		startOfMasterReleaseAndBuild := time.Now()
->>>>>>> d9037a8d
 
 		// Create a release on learn, notify user
 		releaseID, err := learn.API.CreateMasterRelease(block.ID)
@@ -128,11 +126,8 @@
 			CmdName:               "publish",
 		}
 
-<<<<<<< HEAD
 		s.FinalMSG = fmt.Sprintf("Block %d released!\n", block.ID)
 		s.Stop()
-		return
-=======
 		fmt.Printf("Block %d released!\n", block.ID)
 
 		err = learn.API.SendMetadataToLearn(&learn.CLIBenchmarkPayload{
@@ -142,7 +137,6 @@
 			learn.API.NotifySlack(err)
 			os.Exit(1)
 		}
->>>>>>> d9037a8d
 	},
 }
 
