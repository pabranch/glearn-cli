--- conflicted
+++ resolved
@@ -75,19 +75,11 @@
 		}
 
 		if IgnoreLocal == false {
-<<<<<<< HEAD
 			notCurrentWithRemote := notCurrentWithRemote(branch)
 			if notCurrentWithRemote {
 				fmt.Println("\nWARNING:")
 				fmt.Println("You have local changes that are not on remote, run `git status` for details.")
 				fmt.Println("\nPublishing from current remote")
-=======
-			if notCurrentWithRemote(branch) {
-				fmt.Println("\nRelease failed.")
-				fmt.Println("You have local changes that are not on remote, run `git status` or `git remote show origin` for details.")
-				fmt.Println("Add/commit/push your existing changes and run `learn publish` again, or continue to publish from current remote with `learn publish --ignore-local`")
-				os.Exit(1)
->>>>>>> 5913ba17
 			}
 		}
 
