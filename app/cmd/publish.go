--- conflicted
+++ resolved
@@ -188,7 +188,6 @@
 	return nil
 }
 
-<<<<<<< HEAD
 func addAutoConfigAndCommit() error {
 	_, err := exec.Command("bash", "-c", "git add autoconfig.yaml").Output()
 	if err != nil {
@@ -200,7 +199,8 @@
 	}
 
 	return nil
-=======
+}
+
 func runBashCommand(command string) (string, error) {
 	out, err := exec.Command("bash", "-c", command).Output()
 	if err != nil {
@@ -208,5 +208,4 @@
 	}
 
 	return strings.TrimSpace(string(out)), nil
->>>>>>> 082cc02d
 }