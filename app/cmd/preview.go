--- conflicted
+++ resolved
@@ -61,9 +61,15 @@
 			return
 		}
 
-<<<<<<< HEAD
 		// Start benchmarking the total time spent in preview cmd
 		startOfCmd := time.Now()
+
+		// Detect config file
+		err := doesConfigExistOrCreate(args[0], UnitsDirectory)
+		if err != nil {
+			previewCmdError(fmt.Sprintf("Failed to find or create a config file for: (%s). Err: %v", args[0], err))
+			return
+		}
 
 		// Start a processing spinner that runs until a user's content is compressed
 		fmt.Println("Compressing your content...")
@@ -73,14 +79,6 @@
 
 		// Start benchmark for compressDirectory
 		startOfCompression := time.Now()
-=======
-		// Detect config file
-		err := doesConfigExistOrCreate(args[0], UnitsDirectory)
-		if err != nil {
-			previewCmdError(fmt.Sprintf("Failed to find or create a config file for: (%s). Err: %v", args[0], err))
-			return
-		}
->>>>>>> ea118b56
 
 		// Compress directory, output -> tmpFile
 		err = compressDirectory(args[0], tmpFile)
@@ -393,7 +391,6 @@
 		log.Printf("WARNING: There is a config present and one will not be generated.")
 		return nil
 	} else if os.IsNotExist(yamlExists) {
-
 		_, ymlExists := os.Stat(configYmlPath)
 		if ymlExists == nil { // Yml exists
 			log.Printf("WARNING: There is a config present and one will not be generated.")
@@ -465,6 +462,7 @@
 		if err != nil {
 			return err
 		}
+
 		for _, info := range allItems {
 			if info.Mode().IsRegular() && strings.HasSuffix(info.Name(), ".md") {
 				unitToContentFileMap[unitsDirName] = append(unitToContentFileMap[unitsDirName], unitsRootDirName+"/"+info.Name())
@@ -474,10 +472,12 @@
 
 	// Find all the directories in the block
 	directories := []string{}
+
 	allDirs, err := ioutil.ReadDir(whereToLookForUnits)
 	if err != nil {
 		return err
 	}
+
 	for _, info := range allDirs {
 		if info.IsDir() {
 			directories = append(directories, info.Name())
